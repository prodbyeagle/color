--- conflicted
+++ resolved
@@ -16,38 +16,7 @@
 	},
 	"scripts": {
 		"clean": "bun rm dist",
-<<<<<<< HEAD
 		"cook": "bun run clean && bun build ./index.ts --sourcemap=external --outdir dist --target=node"
-=======
-		"cook": "bun run clean && bun build ./index.ts --sourcemap=external --outdir dist --target=node && bun run build:types",
-		"build:types": "tsc --emitDeclarationOnly --project tsconfig.json"
-	},
-	"exports": {
-		".": {
-			"import": "./dist/index.js",
-			"types": "./dist/index.d.ts"
-		},
-		"./src/main": {
-			"import": "./dist/src/main.js",
-			"types": "./dist/src/main.d.ts"
-		},
-		"./src/lib/convert": {
-			"import": "./dist/src/lib/convert.js",
-			"types": "./dist/src/lib/convert.d.ts"
-		},
-		"./src/lib/format": {
-			"import": "./dist/src/lib/format.js",
-			"types": "./dist/src/lib/format.d.ts"
-		},
-		"./src/lib/image-utils": {
-			"import": "./dist/src/lib/image-utils.js",
-			"types": "./dist/src/lib/image-utils.d.ts"
-		},
-		"./src/lib/quantize": {
-			"import": "./dist/src/lib/quantize.js",
-			"types": "./dist/src/lib/quantize.d.ts"
-		}
->>>>>>> 7ffc38f7
 	},
 	"peerDependencies": {
 		"typescript": "^5.8.3"
